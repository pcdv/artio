/*
 * Copyright 2015-2017 Real Logic Ltd.
 *
 * Licensed under the Apache License, Version 2.0 (the "License");
 * you may not use this file except in compliance with the License.
 * You may obtain a copy of the License at
 *
 * http://www.apache.org/licenses/LICENSE-2.0
 *
 * Unless required by applicable law or agreed to in writing, software
 * distributed under the License is distributed on an "AS IS" BASIS,
 * WITHOUT WARRANTIES OR CONDITIONS OF ANY KIND, either express or implied.
 * See the License for the specific language governing permissions and
 * limitations under the License.
 */
package uk.co.real_logic.fix_gateway.system_tests;

import io.aeron.logbuffer.ControlledFragmentHandler.Action;
import org.agrona.DirectBuffer;
import uk.co.real_logic.fix_gateway.Timing;
import uk.co.real_logic.fix_gateway.dictionary.IntDictionary;
import uk.co.real_logic.fix_gateway.library.*;
import uk.co.real_logic.fix_gateway.messages.DisconnectReason;
import uk.co.real_logic.fix_gateway.otf.OtfParser;
import uk.co.real_logic.fix_gateway.session.Session;

import java.util.*;

import static io.aeron.logbuffer.ControlledFragmentHandler.Action.CONTINUE;
import static org.junit.Assert.assertNotEquals;

public class FakeHandler
    implements SessionHandler, SessionAcquireHandler, SessionExistsHandler, SentPositionHandler
{
    private final OtfParser parser;
    private final FakeOtfAcceptor acceptor;

    private final List<Session> sessions = new ArrayList<>();
    private final Set<Session> slowSessions = new HashSet<>();
    private final Deque<CompleteSessionId> completeSessionIds = new ArrayDeque<>();

    private Session lastSession;
    private boolean hasDisconnected = false;
    private long sentPosition;
    private boolean lastSessionWasSlow;

    public FakeHandler(final FakeOtfAcceptor acceptor)
    {
        this.acceptor = acceptor;
        parser = new OtfParser(acceptor, new IntDictionary());
    }

    // ----------- EVENTS -----------

    public Action onMessage(
        final DirectBuffer buffer,
        final int offset,
        final int length,
        final int libraryId,
        final Session session,
        final int sequenceIndex,
        final int messageType,
        final long timestampInNs,
        final long position)
    {
        parser.onMessage(buffer, offset, length);
        acceptor.lastMessage().sequenceIndex(sequenceIndex);
        acceptor.forSession(session);
        return CONTINUE;
    }

    public void onTimeout(final int libraryId, final Session session)
    {
    }

    public void onSlowStatus(final int libraryId, final Session session, final boolean hasBecomeSlow)
    {
        if (hasBecomeSlow)
        {
            slowSessions.add(session);
        }
        else
        {
            slowSessions.remove(session);
        }
    }

    public Action onDisconnect(final int libraryId, final Session session, final DisconnectReason reason)
    {
        sessions.remove(session);
        hasDisconnected = true;
        return CONTINUE;
    }

<<<<<<< HEAD
    @Override
    public void onSessionStart(final long startTimeMillis)
    {

=======
    public void onSessionStart(final long startTimeMillis)
    {
>>>>>>> 11fad285
    }

    public SessionHandler onSessionAcquired(final Session session, final boolean isSlow)
    {
        assertNotEquals(Session.UNKNOWN, session.id());
        sessions.add(session);
        this.lastSession = session;
        this.lastSessionWasSlow = isSlow;
        return this;
    }

    public Action onSendCompleted(final long position)
    {
        this.sentPosition = position;
        return CONTINUE;
    }

    public void onSessionExists(
        final FixLibrary library,
        final long surrogateId,
        final String localCompId,
        final String localSubId,
        final String localLocationId,
        final String remoteCompId,
        final String remoteSubId,
        final String remoteLocationId)
    {
        completeSessionIds.add(new CompleteSessionId(localCompId, remoteCompId, surrogateId));
    }

    // ----------- END EVENTS -----------

    public void resetSession()
    {
        lastSession = null;
    }

    public List<Session> sessions()
    {
        return sessions;
    }

    public boolean hasDisconnected()
    {
        return hasDisconnected;
    }

    public long awaitSessionId(final Runnable poller)
    {
        return awaitCompleteSessionId(poller).surrogateId();
    }

    public CompleteSessionId awaitCompleteSessionId(final Runnable poller)
    {
        Timing.assertEventuallyTrue(
            "Couldn't find session Id",
            () ->
            {
                poller.run();
                return hasSeenSession();
            });

        return lastSessionId();
    }

    public boolean hasSeenSession()
    {
        return !completeSessionIds.isEmpty();
    }

    public void clearSessions()
    {
        completeSessionIds.clear();
    }

    public long sentPosition()
    {
        return sentPosition;
    }

    long awaitSessionIdFor(
        final String initiatorId,
        final String acceptorId,
        final Runnable poller,
        final int timeoutInMs)
    {
        return Timing.withTimeout(
            "Unable to get session id for: " + initiatorId + " - " + acceptorId,
            () ->
            {
                poller.run();

                return completeSessionIds
                    .stream()
                    .filter((sid) ->
                        sid.remoteCompId().equals(initiatorId) && sid.localCompId().equals(acceptorId))
                    .findFirst();
            },
            timeoutInMs).surrogateId();
    }

    public String lastAcceptorCompId()
    {
        return lastSessionId().localCompId();
    }

    public String lastInitiatorCompId()
    {
        return lastSessionId().remoteCompId();
    }

    public Session lastSession()
    {
        return lastSession;
    }

    private CompleteSessionId lastSessionId()
    {
        return completeSessionIds.peekFirst();
    }

    public boolean isSlow(final Session session)
    {
        return slowSessions.contains(session);
    }

    public boolean lastSessionWasSlow()
    {
        return lastSessionWasSlow;
    }
}<|MERGE_RESOLUTION|>--- conflicted
+++ resolved
@@ -92,15 +92,8 @@
         return CONTINUE;
     }
 
-<<<<<<< HEAD
-    @Override
     public void onSessionStart(final long startTimeMillis)
     {
-
-=======
-    public void onSessionStart(final long startTimeMillis)
-    {
->>>>>>> 11fad285
     }
 
     public SessionHandler onSessionAcquired(final Session session, final boolean isSlow)
