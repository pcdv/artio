/*
 * Copyright 2015-2017 Real Logic Ltd.
 *
 * Licensed under the Apache License, Version 2.0 (the "License");
 * you may not use this file except in compliance with the License.
 * You may obtain a copy of the License at
 *
 * https://www.apache.org/licenses/LICENSE-2.0
 *
 * Unless required by applicable law or agreed to in writing, software
 * distributed under the License is distributed on an "AS IS" BASIS,
 * WITHOUT WARRANTIES OR CONDITIONS OF ANY KIND, either express or implied.
 * See the License for the specific language governing permissions and
 * limitations under the License.
 */
package uk.co.real_logic.artio.dictionary.generation;

import org.agrona.AsciiSequenceView;
import org.agrona.DirectBuffer;
import org.agrona.MutableDirectBuffer;
import org.agrona.concurrent.UnsafeBuffer;
import org.agrona.generation.OutputManager;
import uk.co.real_logic.artio.builder.Encoder;
import uk.co.real_logic.artio.builder.SessionHeaderEncoder;
import uk.co.real_logic.artio.dictionary.ir.*;
import uk.co.real_logic.artio.dictionary.ir.Entry.Element;
import uk.co.real_logic.artio.dictionary.ir.Field.Type;
import uk.co.real_logic.artio.util.MutableAsciiBuffer;

import java.io.IOException;
import java.io.Writer;
import java.util.Arrays;
import java.util.HashSet;
import java.util.List;
import java.util.Set;
import java.util.function.Function;
import java.util.stream.IntStream;

import static java.util.Collections.*;
import static java.util.stream.Collectors.joining;
import static uk.co.real_logic.artio.dictionary.generation.AggregateType.GROUP;
import static uk.co.real_logic.artio.dictionary.generation.AggregateType.HEADER;
import static uk.co.real_logic.artio.dictionary.generation.EnumGenerator.hasEnumGenerated;
import static uk.co.real_logic.artio.dictionary.generation.GenerationUtil.fileHeader;
import static uk.co.real_logic.artio.dictionary.generation.GenerationUtil.importFor;
import static uk.co.real_logic.artio.dictionary.generation.OptionalSessionFields.ENCODER_OPTIONAL_SESSION_FIELDS;
import static uk.co.real_logic.artio.util.MutableAsciiBuffer.LONGEST_INT_LENGTH;
import static uk.co.real_logic.sbe.generation.java.JavaUtil.formatClassName;
import static uk.co.real_logic.sbe.generation.java.JavaUtil.formatPropertyName;

public class EncoderGenerator extends Generator
{
    private static final Set<String> REQUIRED_SESSION_CODECS = new HashSet<>(Arrays.asList(
        "LogonEncoder",
        "ResendRequestEncoder",
        "LogoutEncoder",
        "HeartbeatEncoder",
        "RejectEncoder",
        "TestRequestEncoder",
        "SequenceResetEncoder"));

    private static final String SUFFIX =
        "        buffer.putSeparator(position);\n" +
        "        position++;\n" +
        "%s";

    private static final String TRAILER_ENCODE_PREFIX =
        "    // |10=...|\n" +
        "    long finishMessage(final MutableAsciiBuffer buffer, final int messageStart, final int offset)\n" +
        "    {\n" +
        "        int position = offset;\n" +
        "\n" +
        "        final int checkSum = buffer.computeChecksum(messageStart, position);\n" +
        "        buffer.putBytes(position, checkSumHeader, 0, checkSumHeaderLength);\n" +
        "        position += checkSumHeaderLength;\n" +
        "        buffer.putNaturalPaddedIntAscii(position, 3, checkSum);\n" +
        "        position += 3;\n" +
        "        buffer.putSeparator(position);\n" +
        "        position++;\n" +
        "\n" +
        "        return Encoder.result(position - messageStart, messageStart);\n" +
        "    }" +
        "\n" +
        "    // Optional trailer fields\n" +
        "    int startTrailer(final MutableAsciiBuffer buffer, final int offset)\n" +
        "    {\n" +
        "        final int start = offset;\n" +
        "        int position = start;\n" +
        "\n";

    // returns offset where message starts
    private static final String HEADER_ENCODE_PREFIX =
        "    // 8=...|9=...|\n" +
        "    int finishHeader(final MutableAsciiBuffer buffer, final int bodyStart, final int bodyLength)\n" +
        "    {\n" +
        "        int position = bodyStart - 1;\n" +
        "\n" +
        "        buffer.putSeparator(position);\n" +
        "        position = buffer.putNaturalIntAsciiFromEnd(bodyLength, position);\n" +
        "        position -= bodyLengthHeaderLength;\n" +
        "        buffer.putBytes(position, bodyLengthHeader, 0, bodyLengthHeaderLength);\n" +
        "\n" +
        "        if (beginStringLength > 0) {\n" +
        "        position--;\n" +
        "        buffer.putSeparator(position);\n" +
        "        position -= beginStringLength;\n" +
        "        buffer.putBytes(position, beginString, beginStringOffset, beginStringLength);\n" +
        "        position -= beginStringHeaderLength;\n" +
        "        buffer.putBytes(position, beginStringHeader, 0, beginStringHeaderLength);\n" +
        "        } else if (" + CODEC_VALIDATION_ENABLED + ")\n" +
        "        {\n" +
        "            throw new EncodingException(\"Missing Field: BeginString\");\n" +
        "        }\n" +
        "\n" +
        "        return position;\n" +
        "    }\n" +
        "\n" +
        "    // 35=...| + other header fields\n" +
        "    public long startMessage(final MutableAsciiBuffer buffer, final int offset)\n" +
        "    {\n" +
        "        final int start = offset + beginStringLength + 16;\n" +
        "        int position = start;";

    private static final String GROUP_ENCODE_PREFIX =
        "    public int encode(final MutableAsciiBuffer buffer, final int offset, final int remainingElements)\n" +
        "    {\n" +
        "        if (remainingElements == 0)\n" +
        "        {\n" +
        "            return 0;\n" +
        "        }\n\n" +
        "        int position = offset;\n\n";

    // returns (offset, length) as long
    private static final String MESSAGE_ENCODE_PREFIX =
        "    public long encode(final MutableAsciiBuffer buffer, final int offset)\n" +
        "    {\n" +
        "        final long startMessageResult = header.startMessage(buffer, offset);\n" +
        "        final int bodyStart = Encoder.offset(startMessageResult);\n" +
        "        int position = bodyStart + Encoder.length(startMessageResult);\n" +
        "\n";

    // returns length as int
    private static final String OTHER_ENCODE_PREFIX =
        "    public int encode(final MutableAsciiBuffer buffer, final int offset)\n" +
        "    {\n" +
        "        int position = offset;\n\n";

    private static final String RESET_NEXT_GROUP =
        "        if (next != null)" +
        "        {\n" +
        "            next.reset();\n" +
        "        }\n";

    private static String encoderClassName(final String name)
    {
        return formatClassName(name + "Encoder");
    }

    private final byte[] buffer = new byte[LONGEST_INT_LENGTH + 1];

    private final MutableAsciiBuffer string = new MutableAsciiBuffer(buffer);

    private final String beginString;  // e.g. "FIX.4.4"

    public EncoderGenerator(
        final Dictionary dictionary,
        final String builderPackage,
        final String builderCommonPackage,
        final OutputManager outputManager,
        final Class<?> validationClass,
        final Class<?> rejectUnknownFieldClass,
        final Class<?> rejectUnknownEnumValueClass,
        final String codecRejectUnknownEnumValueEnabled)
    {
        super(dictionary, builderPackage, builderCommonPackage, outputManager, validationClass, rejectUnknownFieldClass,
            rejectUnknownEnumValueClass, false, codecRejectUnknownEnumValueEnabled);

        final Component header = dictionary.header();
        validateHasField(header, BEGIN_STRING);
        validateHasField(header, BODY_LENGTH);

        beginString = dictionary.beginString();
    }

    private void validateHasField(final Component header, final String fieldName)
    {
        if (!header.hasField(fieldName))
        {
            throw new IllegalArgumentException("Header does not contain needed field : " + fieldName);
        }
    }

    protected void generateAggregateFile(final Aggregate aggregate, final AggregateType aggregateType)
    {
        final String className = encoderClassName(aggregate.name());

        outputManager.withOutput(
            className,
            (out) ->
            {
                out.append(fileHeader(builderPackage));

                if (REQUIRED_SESSION_CODECS.contains(className))
                {
                    out.append(importFor("uk.co.real_logic.artio.builder.Abstract" + className));
                }

                generateImports(
                    "Encoder",
                    aggregateType,
                    out,
                    DirectBuffer.class,
                    MutableDirectBuffer.class,
                    UnsafeBuffer.class,
                    AsciiSequenceView.class);
                generateAggregateClass(aggregate, aggregateType, className, out);
            });
    }

    protected Class<?> topType(final AggregateType aggregateType)
    {
        return Encoder.class;
    }

    @Override
    protected String resetGroup(final Entry entry)
    {
        final Group group = (Group)entry.element();
        final String name = group.name();
        final Entry numberField = group.numberField();
        return String.format(
                "    public void %1$s()\n" +
                "    {\n" +
                "        if (%2$s != null)\n" +
                "        {\n" +
                "            %2$s.reset();\n" +
                "        }\n" +
                "        %3$s = 0;\n" +
                "        has%4$s = false;\n" +
                "    }\n\n",
                nameOfResetMethod(name),
                formatPropertyName(name),
                formatPropertyName(numberField.name()),
                numberField.name());
    }

    private void generateAggregateClass(
        final Aggregate aggregate,
        final AggregateType type,
        final String className,
        final Writer out) throws IOException
    {
        final boolean isHeader = type == AggregateType.HEADER;
        final boolean isMessage = type == AggregateType.MESSAGE;
        final List<String> interfaces;
        if (isMessage)
        {
            final String parentName =
                (REQUIRED_SESSION_CODECS.contains(className)) ?
                "Abstract" + className :
                Encoder.class.getSimpleName();
            interfaces = singletonList(parentName);
        }
        else if (isHeader)
        {
            interfaces = singletonList(SessionHeaderEncoder.class.getName());
        }
        else
        {
            interfaces = emptyList();
        }
        out.append(classDeclaration(className, interfaces, type == GROUP));
        out.append(constructor(aggregate, type, dictionary));
        if (isMessage)
        {
            out.append(commonCompoundImports("Encoder", false, ""));
        }
        else if (type == GROUP)
        {
            final Group group = (Group)aggregate;
            out.append(nextMethod(group));
        }
        else if (type == HEADER)
        {
            out.append(
                String.format("\n" +
                "    private static final byte[] DEFAULT_BEGIN_STRING=\"%s\".getBytes(StandardCharsets.US_ASCII);" +
                "\n\n",
                beginString));

        }

        precomputedHeaders(out, aggregate.entries());
        generateSetters(out, className, aggregate.entries());
        out.append(encodeMethod(aggregate.entries(), type));
        out.append(completeResetMethod(aggregate, isMessage, type));
        out.append(toString(aggregate, isMessage));
        out.append("}\n");
    }

    private String completeResetMethod(
        final Aggregate aggregate, final boolean isMessage, final AggregateType type)
    {
        final String additionalReset;
        switch (type)
        {
            case GROUP:
                additionalReset = RESET_NEXT_GROUP;
                break;
            case HEADER:
                additionalReset = "        beginString(DEFAULT_BEGIN_STRING);\n";
                break;
            default:
                additionalReset = "";
        }
        return super.completeResetMethod(isMessage, aggregate.entries(), additionalReset);
    }

    private void generateGroupClass(final Group group, final Writer out) throws IOException
    {
        final String className = encoderClassName(group.name());
        generateAggregateClass(group, GROUP, className, out);
    }

    private String nextMethod(final Group group)
    {
        return String.format(
            "    private %1$s next = null;\n\n" +
            "    public %1$s next()\n" +
            "    {\n" +
            "        if (next == null)\n" +
            "        {\n" +
            "            next = new %1$s();\n" +
            "        }\n" +
            "        return next;\n" +
            "    }\n\n",
            encoderClassName(group.name())
        );
    }

    private String constructor(final Aggregate aggregate, final AggregateType type, final Dictionary dictionary)
    {
        if (type == AggregateType.MESSAGE)
        {
            final Component header = dictionary.header();
            final Message message = (Message)aggregate;
            final long packedType = message.packedType();
            final String fullType = message.fullType();
            final String msgType = header.hasField(MSG_TYPE) ?
                String.format("        header.msgType(\"%s\");\n", fullType) : "";

            return String.format(
                "    public long messageType()\n" +
                "    {\n" +
                "        return %sL;\n" +
                "    }\n\n" +
                "    public %sEncoder()\n" +
                "    {\n" +
                "%s" +
                "    }\n\n",
                packedType,
                aggregate.name(),
                msgType);
        }
        else if (type == AggregateType.HEADER)
        {
            return String.format(
                "    public %sEncoder()\n" +
                "    {\n" +
                "        beginString(DEFAULT_BEGIN_STRING);\n" +
                "    }\n\n",
                aggregate.name());
        }
        else
        {
            return "";
        }
    }

    private void generateSetters(final Writer out, final String className, final List<Entry> entries)
        throws IOException
    {
        final List<String> optionalFields = ENCODER_OPTIONAL_SESSION_FIELDS.get(className);
        final Set<String> missingOptionalFields = (optionalFields == null) ? emptySet() : new HashSet<>(optionalFields);

        for (final Entry entry : entries)
        {
            generateSetter(className, entry, out, missingOptionalFields);
        }

        generateMissingOptionalSessionFields(out, className, missingOptionalFields);
        generateOptionalSessionFieldsSupportedMethods(optionalFields, missingOptionalFields, out);
    }

    private void generateMissingOptionalSessionFields(
        final Writer out, final String className, final Set<String> missingOptionalFields)
        throws IOException
    {
        for (final String optionalField : missingOptionalFields)
        {
            final String propertyName = formatPropertyName(optionalField);

            out.append(String.format(
                "    public %2$s %1$s(CharSequence value)\n" +
                "    {\n" +
                "        throw new UnsupportedOperationException();\n" +
                "    }\n",
                propertyName,
                className));
        }
    }

    private void generateSetter(
        final String className, final Entry entry, final Writer out, final Set<String> optionalFields)
    {
        if (!isBodyLength(entry))
        {
            entry.forEach(
                (field) -> out.append(generateFieldSetter(className, field, optionalFields)),
                (group) -> generateGroup(className, group, out, optionalFields),
                (component) -> generateComponentField(encoderClassName(entry.name()), component, out));
        }
    }

    private String generateFieldSetter(final String className, final Field field, final Set<String> optionalFields)
    {
        final String name = field.name();
        final String fieldName = formatPropertyName(name);
        final String hasField =
            String.format("    private boolean has%1$s;\n\n", name) + hasGetter(name);

        final String hasAssign = String.format("        has%s = true;\n", name);

        final String enumSetter = hasEnumGenerated(field) && !field.type().isMultiValue() ?
            enumSetter(className, fieldName, field.name()) : "";

        final Function<String, String> generateSetter =
            (type) -> generateSetter(name, type, fieldName, hasField, className, hasAssign, enumSetter);

        optionalFields.remove(name);

        switch (field.type())
        {
            case STRING:
            case MULTIPLEVALUESTRING:
            case MULTIPLESTRINGVALUE:
            case MULTIPLECHARVALUE:
            case CURRENCY:
            case EXCHANGE:
            case COUNTRY:
            case LANGUAGE:
                return generateStringSetter(className, fieldName, name, enumSetter);
            case BOOLEAN:
                return generateSetter.apply("boolean");

            case CHAR:
                return generateSetter.apply("char");

            case INT:
            case LENGTH:
            case SEQNUM:
            case NUMINGROUP:
            case DAYOFMONTH:
                return generateSetter.apply("int");

            case FLOAT:
            case PRICE:
            case PRICEOFFSET:
            case QTY:
            case PERCENTAGE:
            case AMT:
                return decimalFloatSetter(fieldName, hasField, className, hasAssign, enumSetter);

            case DATA:
            case XMLDATA:
                // DATA fields always come with their own Length field defined by the schema
                return generateSetter.apply("byte[]");

            case UTCTIMESTAMP:
            case LOCALMKTDATE:
            case UTCDATEONLY:
            case UTCTIMEONLY:
            case MONTHYEAR:
            case TZTIMEONLY:
            case TZTIMESTAMP:
                return generateBytesSetter(className, fieldName, name);

            default: throw new UnsupportedOperationException("Unknown type: " + field.type());
        }
    }

    private void generateGroup(
        final String className, final Group group, final Writer out, final Set<String> optionalFields)
        throws IOException
    {
        generateGroupClass(group, out);

        final Entry numberField = group.numberField();
        generateSetter(className, numberField, out, optionalFields);

        out.append(String.format(
            "\n" +
            "    private %1$s %2$s = null;\n\n" +
            "    public %1$s %2$s(final int numberOfElements)\n" +
            "    {\n" +
            "        has%3$s = true;\n" +
            "        %4$s = numberOfElements;\n" +
            "        if (%2$s == null)\n" +
            "        {\n" +
            "            %2$s = new %1$s();\n" +
            "        }\n" +
            "        return %2$s;\n" +
            "    }\n\n",
            encoderClassName(group.name()),
            formatPropertyName(group.name()),
            numberField.name(),
            formatPropertyName(numberField.name())));
    }

    private String generateBytesSetter(final String className, final String fieldName, final String name)
    {
        return String.format(
            "    private final MutableDirectBuffer %1$s = new UnsafeBuffer();\n\n" +
            "    private int %1$sOffset = 0;\n\n" +
            "    private int %1$sLength = 0;\n\n" +
            "    public %2$s %1$s(final DirectBuffer value, final int offset, final int length)\n" +
            "    {\n" +
            "        %1$s.wrap(value);\n" +
            "        %1$sOffset = offset;\n" +
            "        %1$sLength = length;\n" +
            "        return this;\n" +
            "    }\n\n" +
            "    public %2$s %1$s(final DirectBuffer value, final int length)\n" +
            "    {\n" +
            "        return %1$s(value, 0, length);\n" +
            "    }\n\n" +
            "    public %2$s %1$s(final DirectBuffer value)\n" +
            "    {\n" +
            "        return %1$s(value, 0, value.capacity());\n" +
            "    }\n\n" +
            "    public %2$s %1$s(final byte[] value, final int offset, final int length)\n" +
            "    {\n" +
            "        %1$s.wrap(value);\n" +
            "        %1$sOffset = offset;\n" +
            "        %1$sLength = length;\n" +
            "        return this;\n" +
            "    }\n\n" +
            "    public %2$s %1$s(final byte[] value, final int length)\n" +
            "    {\n" +
            "        return %1$s(value, 0, length);\n" +
            "    }\n\n" +
            "    public %2$s %1$s(final byte[] value)\n" +
            "    {\n" +
            "        return %1$s(value, 0, value.length);\n" +
            "    }\n\n" +
            "    public boolean has%3$s()\n" +
            "    {\n" +
            "        return %1$sLength > 0;\n" +
            "    }\n\n" +
            "    public MutableDirectBuffer %1$s()\n" +
            "    {\n" +
            "        return %1$s;\n" +
            "    }\n\n" +
            "    public String %1$sAsString()\n" +
            "    {\n" +
            "        return %1$s.getStringWithoutLengthAscii(%1$sOffset, %1$sLength);\n" +
            "    }\n\n",
            fieldName,
            className,
            name);
    }

    private String generateStringSetter(
        final String className,
        final String fieldName,
        final String name,
        final String enumSetter)
    {
        return String.format(
            "%2$s" +
            "    public %3$s %1$s(final CharSequence value)\n" +
            "    {\n" +
            "        toBytes(value, %1$s);\n" +
            "        %1$sOffset = 0;\n" +
            "        %1$sLength = value.length();\n" +
            "        return this;\n" +
            "    }\n\n" +
            "    public %3$s %1$s(final AsciiSequenceView value)\n" +
            "    {\n" +
            "        final DirectBuffer buffer = value.buffer();\n" +
            "        if (buffer != null)\n" +
            "        {\n" +
            "            %1$s.wrap(buffer);\n" +
            "            %1$sOffset = value.offset();\n" +
            "            %1$sLength = value.length();\n" +
            "        }\n" +
            "        return this;\n" +
            "    }\n\n" +
            "    public %3$s %1$s(final char[] value)\n" +
            "    {\n" +
            "        return %1$s(value, 0, value.length);\n" +
            "    }\n\n" +
            "    public %3$s %1$s(final char[] value, final int length)\n" +
            "    {\n" +
                "        return %1$s(value, 0, length);\n" +
            "    }\n\n" +
            "    public %3$s %1$s(final char[] value, final int offset, final int length)\n" +
            "    {\n" +
            "        toBytes(value, %1$s, offset, length);\n" +
            "        %1$sOffset = 0;\n" +
            "        %1$sLength = length;\n" +
            "        return this;\n" +
            "    }\n\n" +
            "%4$s",
            fieldName,
            generateBytesSetter(className, fieldName, name),
            className,
            enumSetter);
    }

    private String generateSetter(
        final String name,
        final String type,
        final String fieldName,
        final String optionalField,
        final String className,
        final String optionalAssign,
        final String enumSetter)
    {
        return String.format(
            "    %s %s %s;\n\n" +
            "%s" +
            "    public %s %3$s(%2$s value)\n" +
            "    {\n" +
            "        %3$s = value;\n" +
            "%s" +
            "        return this;\n" +
            "    }\n\n" +
            "    public %2$s %3$s()\n" +
            "    {\n" +
            "        return %3$s;\n" +
            "    }\n\n" +
            "%7$s",
            isBodyLength(name) ? "public" : "private",
            type,
            fieldName,
            optionalField,
            className,
            optionalAssign,
            enumSetter);
    }

    private String decimalFloatSetter(
        final String fieldName,
        final String optionalField,
        final String className,
        final String optionalAssign,
        final String enumSetter)
    {
        return String.format(
            "    private final DecimalFloat %1$s = new DecimalFloat();\n\n" +
            "%2$s" +
            "    public %3$s %1$s(DecimalFloat value)\n" +
            "    {\n" +
            "        %1$s.set(value);\n" +
            "%4$s" +
            "        return this;\n" +
            "    }\n\n" +
            "    public %3$s %1$s(long value, int scale)\n" +
            "    {\n" +
            "        %1$s.set(value, scale);\n" +
            "%4$s" +
            "        return this;\n" +
            "    }\n\n" +
            "    public DecimalFloat %1$s()\n" +
            "    {\n" +
            "        return %1$s;\n" +
            "    }\n\n" +
            "%5$s",
            fieldName,
            optionalField,
            className,
            optionalAssign,
            enumSetter);
    }

    private String enumSetter(
        final String className,
        final String fieldName,
        final String enumType)
    {
        return String.format(
            "    public %1$s %2$s(%3$s value)\n" +
            "    {\n" +
<<<<<<< HEAD
            "        if (" + CODEC_VALIDATION_ENABLED + " && " +
            "(value == %3$s.NULL_VAL || value == %3$s.ARTIO_UNKNOWN))\n" +
            "        {\n" +
            "            throw new EncodingException(\"Invalid Value Field: " + fieldName + " Value: \" + value );\n" +
=======
            "        if (" + CODEC_VALIDATION_ENABLED + ")\n" +
            "        {\n" +
            "            if (value == %3$s.ARTIO_UNKNOWN)\n" +
            "            {\n" +
            "                throw new EncodingException(\"Invalid Value Field: " + fieldName +
            " Value: \" + value );\n" +
            "            }\n" +
            "            if (value == %3$s.NULL_VAL)\n" +
            "            {\n" +
            "                return this;\n" +
            "            }\n" +
>>>>>>> 40ff82a3
            "        }\n" +
            "        return %2$s(value.representation());\n" +
            "    }\n\n",
            className, fieldName, enumType
        );
    }

    private String encodeMethod(final List<Entry> entries, final AggregateType aggregateType)
    {
        final String prefix;
        switch (aggregateType)
        {
            case TRAILER:
                prefix = TRAILER_ENCODE_PREFIX;
                break;

            case GROUP:
                prefix = GROUP_ENCODE_PREFIX;
                break;

            case MESSAGE:
                prefix = MESSAGE_ENCODE_PREFIX;
                break;

            case HEADER:
                prefix = HEADER_ENCODE_PREFIX;
                break;

            default:
                prefix = OTHER_ENCODE_PREFIX;
                break;
        }

        final String body = entries.stream()
            .map(this::encodeEntry)
            .collect(joining("\n"));

        String suffix;
        if (aggregateType == AggregateType.MESSAGE)
        {
            suffix =
                "        position += trailer.startTrailer(buffer, position);\n" +
                "\n" +
                "        final int messageStart = header.finishHeader(buffer, bodyStart, position - bodyStart);\n" +
                "        return trailer.finishMessage(buffer, messageStart, position);\n" +
                "    }\n\n";
        }
        else if (aggregateType == AggregateType.HEADER)
        {
            suffix =
                "\n" +
                "        return Encoder.result(position - start, start);\n" +
                "    }\n\n";
        }
        else if (aggregateType == AggregateType.TRAILER)
        {
            suffix =
                "        return position - start;\n" +
                "    }\n\n";
        }
        else
        {
            suffix =
                "        return position - offset;\n" +
                "    }\n\n";

            if (aggregateType == GROUP)
            {
                suffix =
                    "        if (next != null)\n" +
                    "        {\n" +
                    "            position += next.encode(buffer, position, remainingElements - 1);\n" +
                    "        }\n" + suffix;
            }
        }

        return prefix + body + suffix;
    }

    private String encodeEntry(final Entry entry)
    {
        if (isBodyLength(entry) || isBeginString(entry) || isCheckSum(entry))
        {
            return "";
        }
        else
        {
            return entry.matchEntry(this::encodeField, this::encodeGroup, this::encodeComponent);
        }
    }

    private String encodeField(final Entry entry)
    {
        final Element element = entry.element();
        final Field field = (Field)element;
        final String name = field.name();
        final String fieldName = formatPropertyName(name);
        final Field.Type type = field.type();
        final boolean mustCheckFlag = hasFlag(entry, field);
        final boolean mustCheckLength = type.hasLengthField(false);
        final boolean needsMissingThrow =
            (mustCheckFlag || mustCheckLength) && entry.required() && !"MsgSeqNum".equals(name);

        final String enablingPrefix;
        if (mustCheckFlag)
        {
            enablingPrefix = String.format("        if (has%s) {\n", name);
        }
        else if (mustCheckLength)
        {
            enablingPrefix = String.format("        if (%sLength > 0) {\n", fieldName);
        }
        else
        {
            enablingPrefix = "";
        }
        String enablingSuffix = mustCheckFlag || mustCheckLength ? "        }\n" : "";

        if (needsMissingThrow)
        {
            enablingSuffix = enablingSuffix +
                "        else if (" + CODEC_VALIDATION_ENABLED + ")\n" +
                "        {\n" +
                "            throw new EncodingException(\"Missing Field: " + name + "\");\n" +
                "        }\n";
        }

        final String tag = formatTag(fieldName, enablingPrefix);

        switch (type)
        {
            case INT:
            case LENGTH:
            case SEQNUM:
            case NUMINGROUP:
            case DAYOFMONTH:
                return putValue(fieldName, tag, "Int", enablingSuffix);

            case FLOAT:
            case PRICE:
            case PRICEOFFSET:
            case QTY:
            case PERCENTAGE:
            case AMT:
                return putValue(fieldName, tag, "Float", enablingSuffix);

            case CHAR:
                return putValue(fieldName, tag, "Char", enablingSuffix);

            case BOOLEAN:
                return putValue(fieldName, tag, "Boolean", enablingSuffix);

            case STRING:
            case MULTIPLEVALUESTRING:
            case MULTIPLESTRINGVALUE:
            case MULTIPLECHARVALUE:
            case CURRENCY:
            case EXCHANGE:
            case COUNTRY:
            case LANGUAGE:
            case LOCALMKTDATE:
            case UTCTIMESTAMP:
            case MONTHYEAR:
            case UTCTIMEONLY:
            case UTCDATEONLY:
            case TZTIMEONLY:
            case TZTIMESTAMP:
                return encodeStringField(fieldName, enablingSuffix, tag);

            case DATA:
            case XMLDATA:
                return String.format(
                    "%s" +
                    "        buffer.putBytes(position, %s);\n" +
                    "        position += %2$s.length;\n" +
                    SUFFIX,
                    tag,
                    fieldName,
                    enablingSuffix);

            default:
                throw new UnsupportedOperationException("Unknown type: " + type);
        }
    }

    private String encodeStringField(final String fieldName, final String optionalSuffix, final String tag)
    {
        return formatEncoder(fieldName, optionalSuffix, tag,
        "        buffer.putBytes(position, %s, %2$sOffset, %2$sLength);\n" +
            "        position += %2$sLength;\n");
    }

    private String formatEncoder(
        final String fieldName, final String optionalSuffix, final String tag, final String format)
    {
        return String.format(
            "%s" + format + SUFFIX,
            tag,
            fieldName,
            optionalSuffix);
    }

    private String encodeGroup(final Entry entry)
    {
        final Group group = (Group)entry.element();
        return String.format(
            "%1$s\n" +
            "        if (%2$s != null)\n" +
            "        {\n" +
            "            position += %2$s.encode(buffer, position, %3$s);\n" +
            "        }\n",
            encodeField(group.numberField()),
            formatPropertyName(group.name()),
            formatPropertyName(group.numberField().name()));
    }

    private String encodeComponent(final Entry entry)
    {
        // TODO: make component return int, split encode prefix
        return String.format(
            "            position += %1$s.encode(buffer, position);\n",
            formatPropertyName(entry.name()));
    }

    private String formatTag(final String fieldName, final String optionalPrefix)
    {
        return String.format(
            "%s" +
            "        buffer.putBytes(position, %sHeader, 0, %2$sHeaderLength);\n" +
            "        position += %2$sHeaderLength;\n",
            optionalPrefix,
            fieldName);
    }

    private String putValue(final String fieldName, final String tag, final String type, final String optionalSuffix)
    {
        return String.format(
            "%s" +
            "        position += buffer.put%sAscii(position, %s);\n" +
            SUFFIX,
            tag,
            type,
            fieldName,
            optionalSuffix);
    }

    private void precomputedHeaders(final Writer out, final List<Entry> entries) throws IOException
    {
        for (final Entry entry : entries)
        {
            final Element element = entry.element();
            if (element instanceof Field)
            {
                precomputedFieldHeader(out, (Field)element);
            }
            else if (element instanceof Group)
            {
                final Group group = (Group)element;
                precomputedFieldHeader(out, (Field)group.numberField().element());
            }
        }
    }

    private void precomputedFieldHeader(final Writer out, final Field field) throws IOException
    {
        final String name = field.name();
        final String fieldName = formatPropertyName(name);
        final int length = string.putIntAscii(0, field.number());
        final String bytes = IntStream
            .range(0, length)
            .mapToObj(i -> String.valueOf(buffer[i]))
            .collect(joining(", ", "", ", (byte) '='"));

        out.append(String.format(
            "    private static final int %sHeaderLength = %d;\n" +
            "    private static final byte[] %1$sHeader = new byte[] {%s};\n\n",
            fieldName,
            length + 1,
            bytes));
    }

    protected String stringToString(final String fieldName)
    {
        return String.format("%1$s.getStringWithoutLengthAscii(%1$sOffset, %1$sLength)", fieldName);
    }

    protected String componentToString(final Component component)
    {
        final String name = component.name();
        return String.format(
            "                String.format(\"  \\\"%1$s\\\":  %%s\\n\", %2$s" + EXPAND_INDENT + ")",
            name,
            formatPropertyName(name));
    }

    private void generateComponentField(
        final String className, final Component element, final Writer out)
        throws IOException
    {
        out.append(String.format(
            "    private final %1$s %2$s = new %1$s();\n" +
            "    public %1$s %2$s()\n" +
            "    {\n" +
            "        return %2$s;\n" +
            "    }\n\n",
            className,
            formatPropertyName(element.name())));
    }

    protected String resetRequiredFloat(final String name)
    {
        return resetByFlag(name);
    }

    protected String resetRequiredInt(final Field field)
    {
        return resetByFlag(field.name());
    }

    protected String toStringGroupParameters()
    {
        return "final int remainingEntries";
    }

    protected String toStringGroupSuffix()
    {
        return
            "        if (remainingEntries > 1)\n" +
            "        {\n" +
            "            entries += \",\\n\" + next.toString(remainingEntries - 1);\n" +
            "        }\n";
    }

    protected boolean hasFlag(final Entry entry, final Field field)
    {
        final Type type = field.type();
        return (!entry.required() && !type.hasLengthField(false)) ||
            type.isFloatBased() || type.isIntBased() || type.isCharBased();
    }

    protected String resetTemporalValue(final String name)
    {
        return resetLength(name);
    }

    protected String resetComponents(final List<Entry> entries, final StringBuilder methods)
    {
        return entries
            .stream()
            .filter(Entry::isComponent)
            .map(this::callComponentReset)
            .collect(joining());
    }

    @Override
    protected String resetStringBasedData(final String name)
    {
        return resetLength(name);
    }

    protected String groupEntryToString(final Group element, final String name)
    {
        final Entry numberField = element.numberField();
        return String.format(
            "                (%3$s > 0 ? String.format(\"  \\\"%1$s\\\": [\\n" +
            "  %%s" +
            "\\n  ]" +
            "\\n\", %2$s.toString(%3$s).replace(\"\\n\", \"\\n  \")" + ") : \"\")",
            name,
            formatPropertyName(name),
            formatPropertyName(numberField.name()));
    }

    protected String optionalReset(final Field field, final String name)
    {
        return field.type().hasLengthField(false) ? resetLength(name) : resetByFlag(name);
    }

    protected boolean toStringChecksHasGetter(final Entry entry, final Field field)
    {
        return hasFlag(entry, field) || field.type().hasLengthField(false);
    }
}<|MERGE_RESOLUTION|>--- conflicted
+++ resolved
@@ -692,12 +692,6 @@
         return String.format(
             "    public %1$s %2$s(%3$s value)\n" +
             "    {\n" +
-<<<<<<< HEAD
-            "        if (" + CODEC_VALIDATION_ENABLED + " && " +
-            "(value == %3$s.NULL_VAL || value == %3$s.ARTIO_UNKNOWN))\n" +
-            "        {\n" +
-            "            throw new EncodingException(\"Invalid Value Field: " + fieldName + " Value: \" + value );\n" +
-=======
             "        if (" + CODEC_VALIDATION_ENABLED + ")\n" +
             "        {\n" +
             "            if (value == %3$s.ARTIO_UNKNOWN)\n" +
@@ -709,7 +703,6 @@
             "            {\n" +
             "                return this;\n" +
             "            }\n" +
->>>>>>> 40ff82a3
             "        }\n" +
             "        return %2$s(value.representation());\n" +
             "    }\n\n",
