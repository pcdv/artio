--- conflicted
+++ resolved
@@ -537,11 +537,8 @@
     private void groupInterfaceGetter(final Aggregate parent, final Group group, final Writer out) throws IOException
     {
         groupClass(group, out);
-<<<<<<< HEAD
         generateGroupIterator(parent, out, group);
 
-=======
->>>>>>> 835fdbda
         final Entry numberField = group.numberField();
         out.append(fieldInterfaceGetter(numberField, (Field)numberField.element()));
 
