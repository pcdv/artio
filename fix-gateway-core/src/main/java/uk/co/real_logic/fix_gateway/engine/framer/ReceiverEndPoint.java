--- conflicted
+++ resolved
@@ -107,17 +107,9 @@
         final int bufferSize,
         final GatewayPublication libraryPublication,
         final GatewayPublication clusterablePublication,
-<<<<<<< HEAD
         final long connectionId,
         final long sessionId,
         final int sequenceIndex,
-=======
-        final SessionPersistenceStrategy sessionPersistenceStrategy,
-        final long connectionId,
-        final long sessionId,
-        final int sequenceIndex,
-        final SessionIdStrategy sessionIdStrategy,
->>>>>>> 11fad285
         final SessionContexts sessionContexts,
         final SequenceNumberIndexReader sentSequenceNumberIndex,
         final SequenceNumberIndexReader receivedSequenceNumberIndex,
@@ -127,12 +119,8 @@
         final int libraryId,
         final SequenceNumberType sequenceNumberType,
         final ConnectionType connectionType,
-<<<<<<< HEAD
         final LongHashSet replicatedConnectionIds,
         final GatewaySessions gatewaySessions)
-=======
-        final LongHashSet replicatedConnectionIds)
->>>>>>> 11fad285
     {
         Objects.requireNonNull(clusterablePublication, "clusterablePublication");
         Objects.requireNonNull(libraryPublication, "libraryPublication");
@@ -180,21 +168,13 @@
         try
         {
             return readData() + frameMessages();
-<<<<<<< HEAD
-        } catch (final ClosedChannelException ex)
+        }
+        catch (final ClosedChannelException ex)
         {
             onDisconnectDetected();
             return 1;
-        } catch (final Exception ex)
-=======
-        }
-        catch (final ClosedChannelException ex)
-        {
-            onDisconnectDetected();
-            return 1;
         }
         catch (final Exception ex)
->>>>>>> 11fad285
         {
             // Regular disconnects aren't errors
             if (!Exceptions.isJustDisconnect(ex))
@@ -304,13 +284,6 @@
                 }
 
                 offset += length;
-<<<<<<< HEAD
-            } catch (final IllegalArgumentException ex)
-            {
-                saveInvalidMessage(offset);
-                return offset;
-            } catch (final Exception ex)
-=======
             }
             catch (final IllegalArgumentException ex)
             {
@@ -318,7 +291,6 @@
                 return offset;
             }
             catch (final Exception ex)
->>>>>>> 11fad285
             {
                 errorHandler.onError(ex);
                 break;
@@ -330,14 +302,10 @@
     }
 
     private boolean validateChecksum(
-<<<<<<< HEAD
         final int endOfMessage,
         final int startOfChecksumValue,
         final int offset,
         final int startOfChecksumTag)
-=======
-        final int endOfMessage, final int startOfChecksumValue, final int offset, final int startOfChecksumTag)
->>>>>>> 11fad285
     {
         final int expectedChecksum = buffer.getInt(startOfChecksumValue - 1, endOfMessage);
         final int computedChecksum = buffer.computeChecksum(offset, startOfChecksumTag + 1);
@@ -354,99 +322,16 @@
         return buffer.scan(startOfBodyLength + 1, usedBufferData - 1, START_OF_HEADER);
     }
 
-<<<<<<< HEAD
 
     private boolean checkSessionId(final int offset, final int length)
     {
         if (sessionId != UNKNOWN)
         {
             return false;
-=======
-    private boolean checkSessionId(final int offset, final int length)
-    {
-        if (sessionId == UNKNOWN)
-        {
-            logon.decode(buffer, offset, length);
-            final CompositeKey compositeKey = sessionIdStrategy.onAcceptLogon(logon.header());
-            final SessionContext sessionContext = sessionContexts.onLogon(compositeKey);
-            sessionId = sessionContext.sessionId();
-            if (sessionContext == DUPLICATE_SESSION)
-            {
-                final long position =
-                    libraryPublication.saveError(
-                        GatewayError.DUPLICATE_SESSION,
-                        libraryId,
-                        0,
-                        connectionId + ": Duplicate Session: " + compositeKey);
-                if (Pressure.isBackPressured(position))
-                {
-                    sessionId = UNKNOWN;
-                    moveRemainingDataToBufferStart(offset);
-                    return true;
-                }
-                close(DisconnectReason.DUPLICATE_SESSION);
-                removeEndpointFromFramer();
-
-                return true;
-            }
-            else
-            {
-                PersistenceLevel persistenceLevel;
-                try
-                {
-                    persistenceLevel = sessionPersistenceStrategy.getPersistenceLevel(logon);
-                }
-                catch (final Throwable throwable)
-                {
-                    final String message = String.format(
-                        "Exception thrown by persistence strategy for connectionId=%d, defaulted to LOCAL_ARCHIVE",
-                        connectionId);
-                    errorHandler.onError(new FixGatewayException(message, throwable));
-                    persistenceLevel = PersistenceLevel.LOCAL_ARCHIVE;
-                }
-
-                final boolean resetSeqNumFlag = logon.hasResetSeqNumFlag() && logon.resetSeqNumFlag();
-                final boolean resetSeqNum = resetSequenceNumbersUponLogon(persistenceLevel) || resetSeqNumFlag;
-                final int sentSequenceNumber = sequenceNumber(sentSequenceNumberIndex, resetSeqNum, sessionId);
-                final int receivedSequenceNumber = sequenceNumber(receivedSequenceNumberIndex, resetSeqNum, sessionId);
-                final String username = SessionParser.username(logon);
-                final String password = SessionParser.password(logon);
-
-                sessionContext.onLogon(resetSeqNum);
-                sequenceIndex = sessionContext.sequenceIndex();
-                gatewaySession.onLogon(sessionId, sessionContext, compositeKey, username, password, logon.heartBtInt());
-                gatewaySession.acceptorSequenceNumbers(sentSequenceNumber, receivedSequenceNumber);
-
-                choosePublication(persistenceLevel);
-
-                return stashIfBackpressured(offset,
-                    publication.saveManageSession(libraryId,
-                        connectionId,
-                        sessionId,
-                        sentSequenceNumber,
-                        receivedSequenceNumber,
-                        Session.NO_LOGON_TIME,
-                        LogonStatus.NEW,
-                        SlowStatus.NOT_SLOW,
-                        ACCEPTOR,
-                        gatewaySession.session().state(),
-                        logon.heartBtInt(),
-                        Framer.NO_CORRELATION_ID,
-                        sessionContext.sequenceIndex(),
-                        compositeKey.localCompId(),
-                        compositeKey.localSubId(),
-                        compositeKey.localLocationId(),
-                        compositeKey.remoteCompId(),
-                        compositeKey.remoteSubId(),
-                        compositeKey.remoteLocationId(),
-                        ""));
-            }
->>>>>>> 11fad285
         }
 
         logon.decode(buffer, offset, length);
 
-<<<<<<< HEAD
         final AuthenticationResult authResult = gatewaySessions.authenticateAndInitiate(logon,
                                                                                   connectionId(),
                                                                                   sentSequenceNumberIndex,
@@ -475,18 +360,18 @@
         // TODO(Nick): The sent and received seq nums aren't adjusted.
         // They previously weren't adjusted but I think that might be an issue.
         return stashIfBackpressured(offset,
-                                    publication.saveManageSession(libraryId,
-                                                                  connectionId,
-                                                                  sessionId,
+                                            publication.saveManageSession(libraryId,
+                                                                          connectionId,
+                                                                          sessionId,
                                                                   authResult.sentSequenceNumber,
                                                                   authResult.receivedSequenceNumber,
-                                                                  Session.NO_LOGON_TIME,
-                                                                  LogonStatus.NEW,
-                                                                  SlowStatus.NOT_SLOW,
-                                                                  ACCEPTOR,
-                                                                  gatewaySession.session().state(),
-                                                                  logon.heartBtInt(),
-                                                                  Framer.NO_CORRELATION_ID,
+                                                                          Session.NO_LOGON_TIME,
+                                                                          LogonStatus.NEW,
+                                                                          SlowStatus.NOT_SLOW,
+                                                                          ACCEPTOR,
+                                                                          gatewaySession.session().state(),
+                                                                          logon.heartBtInt(),
+                                                                          Framer.NO_CORRELATION_ID,
                                                                   gatewaySession.sequenceIndex(),
                                                                   gatewaySession.sessionKey().localCompId(),
                                                                   gatewaySession.sessionKey().localSubId(),
@@ -494,12 +379,10 @@
                                                                   gatewaySession.sessionKey().remoteCompId(),
                                                                   gatewaySession.sessionKey().remoteSubId(),
                                                                   gatewaySession.sessionKey().remoteLocationId(),
-                                                                  ""));
-
-    }
-
-=======
->>>>>>> 11fad285
+                                                                          ""));
+
+    }
+
     private boolean stashIfBackpressured(final int offset, final long position)
     {
         final boolean backPressured = Pressure.isBackPressured(position);
@@ -513,7 +396,6 @@
 
     private boolean saveMessage(final int offset, final int messageType, final int length)
     {
-<<<<<<< HEAD
         final long position = publication.saveMessage(buffer,
                                                       offset,
                                                       length,
@@ -523,10 +405,6 @@
                                                       sequenceIndex,
                                                       connectionId,
                                                       OK);
-=======
-        final long position = publication.saveMessage(
-            buffer, offset, length, libraryId, messageType, sessionId, sequenceIndex, connectionId, OK);
->>>>>>> 11fad285
         if (Pressure.isBackPressured(position))
         {
             moveRemainingDataToBufferStart(offset);
@@ -537,28 +415,6 @@
             gatewaySession.onMessage(buffer, offset, length, messageType, sessionId);
             return false;
         }
-    }
-
-<<<<<<< HEAD
-    private boolean validateBodyLength(final int startOfChecksumTag)
-    {
-        return buffer.getByte(startOfChecksumTag) == CHECKSUM0 &&
-               buffer.getByte(startOfChecksumTag + 1) == CHECKSUM1
-               &&
-               buffer.getByte(startOfChecksumTag + 2) == CHECKSUM2 &&
-               buffer.getByte(startOfChecksumTag + 3) == CHECKSUM3;
-    }
-
-=======
-    private int sequenceNumber(
-        final SequenceNumberIndexReader sequenceNumberIndexReader, final boolean resetSeqNum, final long sessionId)
-    {
-        if (resetSeqNum)
-        {
-            return SessionInfo.UNK_SESSION;
-        }
-
-        return sequenceNumberIndexReader.lastKnownSequenceNumber(sessionId);
     }
 
     private boolean validateBodyLength(final int startOfChecksumTag)
@@ -569,7 +425,6 @@
                buffer.getByte(startOfChecksumTag + 3) == CHECKSUM3;
     }
 
->>>>>>> 11fad285
     private int getMessageType(final int endOfBodyLength, final int indexOfLastByteOfMessage)
     {
         final int start = buffer.scan(endOfBodyLength, indexOfLastByteOfMessage, '=');
@@ -591,12 +446,8 @@
         {
             return buffer.getDigit(offset + COMMON_PREFIX_LENGTH) != BODY_LENGTH_FIELD ||
                    buffer.getChar(offset + COMMON_PREFIX_LENGTH + 1) != '=';
-<<<<<<< HEAD
-        } catch (final IllegalArgumentException ex)
-=======
         }
         catch (final IllegalArgumentException ex)
->>>>>>> 11fad285
         {
             return false;
         }
@@ -618,17 +469,6 @@
     private boolean saveInvalidMessage(final int offset, final int startOfChecksumTag)
     {
         return stashIfBackpressured(offset,
-<<<<<<< HEAD
-                                    libraryPublication.saveMessage(buffer,
-                                                                   offset,
-                                                                   libraryId,
-                                                                   startOfChecksumTag,
-                                                                   UNKNOWN_MESSAGE_TYPE,
-                                                                   sessionId,
-                                                                   sequenceIndex,
-                                                                   connectionId,
-                                                                   INVALID_BODYLENGTH));
-=======
             libraryPublication.saveMessage(buffer,
                 offset,
                 libraryId,
@@ -638,23 +478,11 @@
                 sequenceIndex,
                 connectionId,
                 INVALID_BODYLENGTH));
->>>>>>> 11fad285
     }
 
     private boolean saveInvalidMessage(final int offset)
     {
         final boolean backpressured = stashIfBackpressured(offset,
-<<<<<<< HEAD
-                                                           libraryPublication.saveMessage(buffer,
-                                                                                          offset,
-                                                                                          usedBufferData,
-                                                                                          libraryId,
-                                                                                          INVALID_MESSAGE_TYPE,
-                                                                                          sessionId,
-                                                                                          sequenceIndex,
-                                                                                          connectionId,
-                                                                                          INVALID));
-=======
             libraryPublication.saveMessage(buffer,
                 offset,
                 usedBufferData,
@@ -664,7 +492,6 @@
                 sequenceIndex,
                 connectionId,
                 INVALID));
->>>>>>> 11fad285
 
         if (!backpressured)
         {
@@ -681,17 +508,6 @@
     private boolean saveInvalidChecksumMessage(final int offset, final int messageType, final int length)
     {
         return stashIfBackpressured(offset,
-<<<<<<< HEAD
-                                    libraryPublication.saveMessage(buffer,
-                                                                   offset,
-                                                                   length,
-                                                                   libraryId,
-                                                                   messageType,
-                                                                   sessionId,
-                                                                   sequenceIndex,
-                                                                   connectionId,
-                                                                   INVALID_CHECKSUM));
-=======
             libraryPublication.saveMessage(buffer,
                 offset,
                 length,
@@ -701,7 +517,6 @@
                 sequenceIndex,
                 connectionId,
                 INVALID_CHECKSUM));
->>>>>>> 11fad285
     }
 
     public void close(final DisconnectReason reason)
@@ -720,12 +535,8 @@
         {
             channel.close();
             messagesRead.close();
-<<<<<<< HEAD
-        } catch (final Exception ex)
-=======
         }
         catch (final Exception ex)
->>>>>>> 11fad285
         {
             errorHandler.onError(ex);
         }
@@ -748,15 +559,12 @@
         removeEndpointFromFramer();
     }
 
-<<<<<<< HEAD
     private void onInvalidLogon()
     {
         disconnectEndpoint(DisconnectReason.FAILED_AUTHENTICATION);
         removeEndpointFromFramer();
     }
 
-=======
->>>>>>> 11fad285
     private void disconnectEndpoint(final DisconnectReason reason)
     {
         framer.schedule(() -> libraryPublication.saveDisconnect(libraryId, connectionId, reason));
