--- conflicted
+++ resolved
@@ -104,12 +104,8 @@
     private FixLibrary connect()
     {
         poller.startConnecting();
-<<<<<<< HEAD
         final ErrorHandler remoteThreadErrorHandler = createRemoteThreadErrorHandler(errorHandler);
-        scheduler.launch(configuration, remoteThreadErrorHandler, monitoringAgent);
-=======
-        scheduler.launch(configuration, errorHandler, monitoringAgent, conductorAgent());
->>>>>>> b05be94e
+        scheduler.launch(configuration, remoteThreadErrorHandler, monitoringAgent, conductorAgent());
         return this;
     }
 
